--- conflicted
+++ resolved
@@ -85,19 +85,17 @@
         template_overrides : dict
             Swap out any templates in the references file with these - useful for
             testing.
-<<<<<<< HEAD
         ref_type : "json" | "parquet" | "zarr"
             If None, guessed from URL suffix, defaulting to JSON. Ignored if fo
             is not a string.
-=======
         simple_templates: bool
->>>>>>> b0082eed
         kwargs : passed to parent class
         """
         super().__init__(loop=loop, **kwargs)
         self.target = target
         self.dataframe = False
         self.template_overrides = template_overrides
+        self.simple_templates = simple_templates
         if isinstance(fo, str):
             if target_protocol:
                 extra = {"protocol": target_protocol}
@@ -143,12 +141,6 @@
             remote_protocol = target_protocol
         if remote_protocol:
             fs = filesystem(remote_protocol, loop=loop, **(remote_options or {}))
-<<<<<<< HEAD
-=======
-        self.simple_templates = simple_templates
-        self.target = target
-        self._process_references(text, template_overrides)
->>>>>>> b0082eed
         self.fs = fs
 
     @property
@@ -224,17 +216,27 @@
         else:
             return AbstractFileSystem.cat_file(self, path)
 
-    def _apply_template(self, url):
-        import jinja2
-
-        if "{{" in url:
-            return jinja2.Template(url).render(**self.templates)
-        return url
-
     def _process_dataframe(self):
         self._process_templates(self.templates)
+
+        @lru_cache(1000)
+        def _render_jinja(url):
+            import jinja2
+
+            if "{{" in url:
+                if self.simple_templates:
+                    return (
+                        url.replace("{{", "{")
+                        .replace("}}", "}")
+                        .format(**self.templates)
+                    )
+
+                return jinja2.Template(url).render(**self.templates)
+
+            return url
+
         if self.templates:
-            self.df["url"] = self.df["url"].map(self._apply_template)
+            self.df["url"] = self.df["url"].map(_render_jinja)
         self._dircache_from_items()
 
     def _process_references(self, references, template_overrides=None):
@@ -270,7 +272,7 @@
         def _render_jinja(u):
             import jinja2
 
-            return jinja2.Template(u).render(**templates)
+            return jinja2.Template(u).render(**self.templates)
 
         for k, v in references.get("refs", {}).items():
             if isinstance(v, str):
@@ -280,14 +282,15 @@
             else:
                 u = v[0]
                 if "{{" in u:
-<<<<<<< HEAD
                     u = jinja2.Template(u).render(**self.templates)
-=======
                     if self.simple_templates:
-                        u = u.replace("{{", "{").replace("}}", "}").format(**templates)
+                        u = (
+                            u.replace("{{", "{")
+                            .replace("}}", "}")
+                            .format(**self.templates)
+                        )
                     else:
                         u = _render_jinja(u)
->>>>>>> b0082eed
                 self.references[k] = [u] if len(v) == 1 else [u, v[1], v[2]]
         self.references.update(self._process_gen(references.get("gen", [])))
 
