--- conflicted
+++ resolved
@@ -72,7 +72,6 @@
     assert test_fs.glob(test_path) == expected
 
 
-<<<<<<< HEAD
 def test_cache():
     fs = DummyTestFS()
     fs2 = DummyTestFS()
@@ -91,8 +90,8 @@
 def test_alias():
     with pytest.warns(FutureWarning, match="add_aliases"):
         DummyTestFS(add_aliases=True)
-=======
+
+
 def test_add_docs_warns():
     with pytest.warns(FutureWarning, match="add_docs"):
-        AbstractFileSystem(add_docs=True)
->>>>>>> 05ea226c
+        AbstractFileSystem(add_docs=True)